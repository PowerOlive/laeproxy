"""
Standing docstring conventions:
    Liu: the lantern instance getting access at a censored network.
    _cover: the undercover laeproxy giving access at the open internet.
    freelolcats.org: the blacklisted web server at the open internet.
"""

from multiprocessing import Process

import gaedriver
import requests
import unittest2
from webob import Request, Response
from wsgiref.simple_server import make_server

import proxy


TEST_CONFIG_FILE = './gaedriver.conf'
GAEDRIVER_APP_TOKEN = None

MOCKSERVER_PORT = 5678
mockserver_proc = None

test_online = False


class MockServer(object):
    """
    You call this server like this:
        http://localhost:<LAEPROXY_PORT>/http/localhost:<MOCKSERVER_PORT>/<command>[/<args>...][?<kwarg1>=<kwval1>[&<kwarg2>=<kwval2>]...]
    
    The requests are dispatched to procedures like
        self._handle_<command>(request, response, *<args>)
    Such handlers are expected to update the response as appropriate.
    """
    def __call__(self, environ, start_response):
        req = Request(environ)
        path = req.path.split('/')
        assert path[1] and not path[0]
        res = Response()
        getattr(self, "_handle_" + path[1])(req, res, *path[2:])
        return res(environ, start_response)

    def _handle_size(self, req, res, size_str):
        """
        Return an arbitrary string of the requested size.

        Range headers will be honored unless a kwarg ignore_range=True
        is passed in the request.
        """
        ignore_range = req.GET.get('ignore_range', 'False')
        assert ignore_range in ['True', 'False']
        if ignore_range == 'True':
            length = int(size_str)
        else:
            length = req.range.end + 1 - req.range.start
        res.text = u"X" * length

    def _handle_echo(self, req, res, *what):
        "Return the string that makes the rest of the path."
        res.text = u"/".join(map(unicode, what))
       
def start_server():
    httpd = make_server('localhost', MOCKSERVER_PORT, MockServer())
    httpd.serve_forever()

def setUpModule():
    global GAEDRIVER_APP_TOKEN, mockserver_proc
    config = gaedriver.load_config_from_file(TEST_CONFIG_FILE)
    # gaedriver.setup_app() will either deploy the app referenced in
    # config or start it with dev_appserver. The particular action
    # depends on the cluster_hostname attribute. If it points to
    # localhost (e.g., localhost:8080), dev_appserver is used. Any other
    # value will trigger a deployment.
    GAEDRIVER_APP_TOKEN = gaedriver.setup_app(config)
    mockserver_proc = Process(target=start_server)
    mockserver_proc.start()


def tearDownModule():
    config = gaedriver.load_config_from_file(TEST_CONFIG_FILE)
    # Once the tests are completed, use gaedriver.teardown_app() to
    # clean up. For apps started with dev_appserver, this will stop
    # the dev_appserver. For deployed apps, this is currently a NOP.
    gaedriver.teardown_app(config, GAEDRIVER_APP_TOKEN)
    mockserver_proc.terminate()


class AppTest(unittest2.TestCase):

    def __init__(self, *args, **kw):
        unittest2.TestCase.__init__(self, *args, **kw)
        self.maxDiff = None

    def setUp(self):
        self.config = gaedriver.load_config_from_file(TEST_CONFIG_FILE)
        self.mock_root = 'http://%s/http/localhost:%d/' % (self.config.app_hostname, MOCKSERVER_PORT)

    if test_online:
        def test_google_humanstxt(self):
            """
            It's good to have some test to a nonlocal server.
            """
            url_direct = 'http://www.google.com/humans.txt'
            url_proxied = 'http://%s/http/www.google.com/humans.txt' % self.config.app_hostname
            res_direct = requests.get(url_direct)
            res_proxied = requests.get(url_proxied)
            self.assertEquals(res_direct.text, res_proxied.text)

    def test_echo(self):
        """
        Minimum test that exercises the mock server.
        """
        res = requests.get("%secho/hello" % self.mock_root)
        self.assertEquals(res.text, 'hello')
        res = requests.get("%secho/world" % self.mock_root)
        self.assertEquals(res.text, 'world')

    def test_just_below_lae_response_limit(self):
        """
        A Liu request with a range just below _cover's own
        RES_MAXBYTES should just succeed.
        """
        res = self._sized_request(proxy.RES_MAXBYTES)
        self.assertEquals(len(res.text), proxy.RES_MAXBYTES)

    def test_just_above_lae_response_limit(self):
        """
        A Liu request with a range just above _cover's own
        RES_MAXBYTES should just fail.
        """
        res = self._sized_request(proxy.RES_MAXBYTES + 1)
        self.assertEquals(res.status_code, 503)

    def test_range_honoring_server(self):
        """
        If the following are true of a request:
          - the file Liu requests is too big,
          - Liu provides a correct range in his request,
          - freelolcats.org HONORS range.
        Then the following should happen:
          - Liu gets a 206 status code, and
          - Liu gets the right range headers and body.
        """
        #XXX: This test fails at this moment, because the mock server is not
        #     sending proper content-length headers.  Now, _cover is
        #     populating content-length in the case where freelolcats.org
        #     ignores range requests, so should it do the same here?
        res = self._test_range(ignore_range='False')
        self.assertEquals(res.headers[proxy.UPSTREAM_206], 'True')

    def test_range_ignoring_server(self):
        """
        If freelolcats.org ignores range, the consequences for Liu
        are the same as if it was supported, with the exception that
        a laeproxy-specific header will signal this condition.
        """
        res = self._test_range(ignore_range='True')
        self.assertEquals(res.headers[proxy.UPSTREAM_206], 'False')

    # Utility methods.

    def _test_range(self, ignore_range):
        start = 1000
        end = 1100
        res = self._sized_request(proxy.RES_MAXBYTES + 1, 
                                  range_start=start, 
                                  range_end=end,
                                  extra=dict(ignore_range=ignore_range))
        self.assertEquals(res.status_code, 206)
        self.assertEquals(len(res.text), end-start+1)
        self.assertEquals(res.headers['content-range'].lower(),
                          "bytes %s-%s/%s" % (start, end, proxy.RES_MAXBYTES + 1))
        return res

    def _sized_request(self, size, range_start=0, range_end=None, extra=None):
        if range_end is None:
            range_end = range_start + size - 1
        url = "%ssize/%d" % (self.mock_root, size)
        if extra:
            url += "?" + "&".join("%s=%s" % (k, v) for k, v in extra.iteritems())
        return requests.get(url, headers={'Range': 'bytes=%s-%s' % (range_start, range_end)})

<<<<<<< HEAD
    def test_google_humanstxt(self):
        url_direct = 'http://www.google.com/humans.txt'
        url_proxied = 'http://%s/http/www.google.com/humans.txt' % self.config.app_hostname
        res_direct = requests.get(url_direct)
        res_proxied = requests.get(url_proxied, headers=dict(range='bytes=0-2000000'))
        self.assertEquals(res_direct.text, res_proxied.text)

    def test_mock_server(self):
        url = 'http://%s/http/localhost:%d/' % (self.config.app_hostname, MOCKSERVER_PORT)
        res = requests.get(url, headers=dict(range='bytes=0-2000000'))
        self.assertEquals(res.text, 'hello')
=======
if __name__ == '__main__':
    unittest2.main()
>>>>>>> 25981b00
<|MERGE_RESOLUTION|>--- conflicted
+++ resolved
@@ -1,20 +1,12 @@
-"""
-Standing docstring conventions:
-    Liu: the lantern instance getting access at a censored network.
-    _cover: the undercover laeproxy giving access at the open internet.
-    freelolcats.org: the blacklisted web server at the open internet.
-"""
-
-from multiprocessing import Process
+#!/usr/bin/env python2.7
 
 import gaedriver
 import requests
 import unittest2
-from webob import Request, Response
+from constants import *
+from multiprocessing import Process
+from webob import Request, Response # XXX expecting webob 1.1.1, what GAE Python 2.7 runtime uses
 from wsgiref.simple_server import make_server
-
-import proxy
-
 
 TEST_CONFIG_FILE = './gaedriver.conf'
 GAEDRIVER_APP_TOKEN = None
@@ -22,45 +14,111 @@
 MOCKSERVER_PORT = 5678
 mockserver_proc = None
 
-test_online = False
+# whether to include tests requiring a remote server
+TEST_REMOTE = True # allow passing this from command line or via config
 
 
 class MockServer(object):
-    """
-    You call this server like this:
+    '''
+    Requests to the server like
         http://localhost:<LAEPROXY_PORT>/http/localhost:<MOCKSERVER_PORT>/<command>[/<args>...][?<kwarg1>=<kwval1>[&<kwarg2>=<kwval2>]...]
     
-    The requests are dispatched to procedures like
+    are dispatched to handlers like
         self._handle_<command>(request, response, *<args>)
-    Such handlers are expected to update the response as appropriate.
-    """
+
+    Such handlers are expected to update the response accordingly.
+    '''
+
     def __call__(self, environ, start_response):
         req = Request(environ)
         path = req.path.split('/')
         assert path[1] and not path[0]
         res = Response()
-        getattr(self, "_handle_" + path[1])(req, res, *path[2:])
+        getattr(self, '_handle_' + path[1])(req, res, *path[2:])
         return res(environ, start_response)
 
-    def _handle_size(self, req, res, size_str):
-        """
-        Return an arbitrary string of the requested size.
+    def _handle_echo(self, req, res):
+        '''
+        Sets a response body matching the value of the 'msg' query string
+        parameter.
+        '''
+        res.text = req.GET.get('msg')
 
-        Range headers will be honored unless a kwarg ignore_range=True
-        is passed in the request.
-        """
-        ignore_range = req.GET.get('ignore_range', 'False')
-        assert ignore_range in ['True', 'False']
-        if ignore_range == 'True':
-            length = int(size_str)
+    def _handle_size(self, req, res):
+        '''
+        Sets a dummy response body of the requested size.
+
+        Uses the Range header (expected to be of the form 'bytes=X-Y')
+        to determine the size, unless a 'size' query string parameter is
+        passed, in which case it is used instead.
+        '''
+        size = req.GET.get('size')
+        if size:
+            size = int(size)
         else:
-            length = req.range.end + 1 - req.range.start
-        res.text = u"X" * length
+            ranges = req.range.ranges # removed in webob 1.2b1 (http://docs.webob.org/en/latest/news.html) but app engine python 2.7 runtime uses webob 1.1.1
+            assert ranges
+            start, end = ranges[0][0], ranges[0][1]
+            size = end - start # webob uses uninclusive end so no need to add 1
+            res.status_int = 206
+        res.text = u'-' * size
+       
 
-    def _handle_echo(self, req, res, *what):
-        "Return the string that makes the rest of the path."
-        res.text = u"/".join(map(unicode, what))
-       
+
+class LaeproxyTest(unittest2.TestCase):
+
+    def __init__(self, *args, **kw):
+        unittest2.TestCase.__init__(self, *args, **kw)
+        self.maxDiff = None
+
+    def setUp(self):
+        self.config = gaedriver.load_config_from_file(TEST_CONFIG_FILE)
+        self.mock_root = 'http://%s/http/localhost:%d/' % (self.config.app_hostname, MOCKSERVER_PORT)
+
+    def _make_mockserver_req(self, path, params={}, headers={},
+            size=RANGE_REQ_SIZE):
+        if 'range' not in set(i.lower() for i in headers.iterkeys()):
+            headers['range'] = 'bytes=0-%d' % (size-1)
+        params = '&'.join('%s=%s' % (k, v) for k, v in params.iteritems()) if params else '' # XXX assumes no quoting necessary
+        return requests.get(self.mock_root + path + '?' + params, headers=headers)
+
+    def test_echo(self):
+        msg = 'hello'
+        res = self._make_mockserver_req('echo', params={'msg': msg})
+        self.assertEquals(res.text, msg)
+
+    def test_invalid_range(self):
+        for i in ('', 'garbage', 'bytes=0-%d' % RANGE_REQ_SIZE, # too big
+                'bytes=5-', 'bytes=-5', 'bytes=2-1', 'bytes=4-5,7-8'):
+            res = self._make_mockserver_req('echo', headers={'range': i})
+            self.assertEquals(res.status_code, 400)
+        
+    def test_rangereq_matches_rangereqsize(self):
+        size = RANGE_REQ_SIZE
+        res = self._make_mockserver_req('size', size=size)
+        self.assertEquals(len(res.text), size)
+        self.assertEquals(res.status_code, 206)
+
+    def test_range_ignoring_server(self):
+        '''
+        If destination server ignores Range headers and the requested entity
+        exceeds URLFETCH_RES_MAXBYTES, laeproxy signals this with a header.
+        '''
+        res = self._make_mockserver_req('size',
+            params={'size': URLFETCH_RES_MAXBYTES + 1})
+        self.assertEquals(len(res.text), URLFETCH_RES_MAXBYTES)
+        self.assertEquals(res.headers[H_TRUNCATED], 'true')
+        self.assertEquals(res.headers[H_UPSTREAM_STATUS_CODE], '200')
+
+    if TEST_REMOTE:
+        def test_google_humanstxt(self):
+            url_direct = 'http://www.google.com/humans.txt'
+            url_proxied = 'http://%s/http/www.google.com/humans.txt' % self.config.app_hostname
+            res_direct = requests.get(url_direct, headers={'range': 'bytes=0-300'})
+            res_proxied = requests.get(url_proxied, headers={'range': 'bytes=0-300'})
+            self.assertEquals(res_direct.text, res_proxied.text)
+
+
 def start_server():
     httpd = make_server('localhost', MOCKSERVER_PORT, MockServer())
     httpd.serve_forever()
@@ -77,7 +135,6 @@
     mockserver_proc = Process(target=start_server)
     mockserver_proc.start()
 
-
 def tearDownModule():
     config = gaedriver.load_config_from_file(TEST_CONFIG_FILE)
     # Once the tests are completed, use gaedriver.teardown_app() to
@@ -86,115 +143,5 @@
     gaedriver.teardown_app(config, GAEDRIVER_APP_TOKEN)
     mockserver_proc.terminate()
 
-
-class AppTest(unittest2.TestCase):
-
-    def __init__(self, *args, **kw):
-        unittest2.TestCase.__init__(self, *args, **kw)
-        self.maxDiff = None
-
-    def setUp(self):
-        self.config = gaedriver.load_config_from_file(TEST_CONFIG_FILE)
-        self.mock_root = 'http://%s/http/localhost:%d/' % (self.config.app_hostname, MOCKSERVER_PORT)
-
-    if test_online:
-        def test_google_humanstxt(self):
-            """
-            It's good to have some test to a nonlocal server.
-            """
-            url_direct = 'http://www.google.com/humans.txt'
-            url_proxied = 'http://%s/http/www.google.com/humans.txt' % self.config.app_hostname
-            res_direct = requests.get(url_direct)
-            res_proxied = requests.get(url_proxied)
-            self.assertEquals(res_direct.text, res_proxied.text)
-
-    def test_echo(self):
-        """
-        Minimum test that exercises the mock server.
-        """
-        res = requests.get("%secho/hello" % self.mock_root)
-        self.assertEquals(res.text, 'hello')
-        res = requests.get("%secho/world" % self.mock_root)
-        self.assertEquals(res.text, 'world')
-
-    def test_just_below_lae_response_limit(self):
-        """
-        A Liu request with a range just below _cover's own
-        RES_MAXBYTES should just succeed.
-        """
-        res = self._sized_request(proxy.RES_MAXBYTES)
-        self.assertEquals(len(res.text), proxy.RES_MAXBYTES)
-
-    def test_just_above_lae_response_limit(self):
-        """
-        A Liu request with a range just above _cover's own
-        RES_MAXBYTES should just fail.
-        """
-        res = self._sized_request(proxy.RES_MAXBYTES + 1)
-        self.assertEquals(res.status_code, 503)
-
-    def test_range_honoring_server(self):
-        """
-        If the following are true of a request:
-          - the file Liu requests is too big,
-          - Liu provides a correct range in his request,
-          - freelolcats.org HONORS range.
-        Then the following should happen:
-          - Liu gets a 206 status code, and
-          - Liu gets the right range headers and body.
-        """
-        #XXX: This test fails at this moment, because the mock server is not
-        #     sending proper content-length headers.  Now, _cover is
-        #     populating content-length in the case where freelolcats.org
-        #     ignores range requests, so should it do the same here?
-        res = self._test_range(ignore_range='False')
-        self.assertEquals(res.headers[proxy.UPSTREAM_206], 'True')
-
-    def test_range_ignoring_server(self):
-        """
-        If freelolcats.org ignores range, the consequences for Liu
-        are the same as if it was supported, with the exception that
-        a laeproxy-specific header will signal this condition.
-        """
-        res = self._test_range(ignore_range='True')
-        self.assertEquals(res.headers[proxy.UPSTREAM_206], 'False')
-
-    # Utility methods.
-
-    def _test_range(self, ignore_range):
-        start = 1000
-        end = 1100
-        res = self._sized_request(proxy.RES_MAXBYTES + 1, 
-                                  range_start=start, 
-                                  range_end=end,
-                                  extra=dict(ignore_range=ignore_range))
-        self.assertEquals(res.status_code, 206)
-        self.assertEquals(len(res.text), end-start+1)
-        self.assertEquals(res.headers['content-range'].lower(),
-                          "bytes %s-%s/%s" % (start, end, proxy.RES_MAXBYTES + 1))
-        return res
-
-    def _sized_request(self, size, range_start=0, range_end=None, extra=None):
-        if range_end is None:
-            range_end = range_start + size - 1
-        url = "%ssize/%d" % (self.mock_root, size)
-        if extra:
-            url += "?" + "&".join("%s=%s" % (k, v) for k, v in extra.iteritems())
-        return requests.get(url, headers={'Range': 'bytes=%s-%s' % (range_start, range_end)})
-
-<<<<<<< HEAD
-    def test_google_humanstxt(self):
-        url_direct = 'http://www.google.com/humans.txt'
-        url_proxied = 'http://%s/http/www.google.com/humans.txt' % self.config.app_hostname
-        res_direct = requests.get(url_direct)
-        res_proxied = requests.get(url_proxied, headers=dict(range='bytes=0-2000000'))
-        self.assertEquals(res_direct.text, res_proxied.text)
-
-    def test_mock_server(self):
-        url = 'http://%s/http/localhost:%d/' % (self.config.app_hostname, MOCKSERVER_PORT)
-        res = requests.get(url, headers=dict(range='bytes=0-2000000'))
-        self.assertEquals(res.text, 'hello')
-=======
 if __name__ == '__main__':
-    unittest2.main()
->>>>>>> 25981b00
+    unittest2.main()